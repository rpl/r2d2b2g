--- conflicted
+++ resolved
@@ -45,11 +45,7 @@
 # https://releases.mozilla.com/b2g/promoted_to_stable/ (private URL).
 # B2G_ID
 
-<<<<<<< HEAD
-# Use the current last known revision that successfully builds on Windows.
-=======
 # Use the current last known revision that sucessfully builds on Windows.
->>>>>>> 4234e968
 B2G_URL_BASE = https://ftp.mozilla.org/pub/mozilla.org/b2g/nightly/2013-09-16-04-02-05-mozilla-central/
 
 # Currently, all B2G builds are custom so we can optimize for code size and fix
