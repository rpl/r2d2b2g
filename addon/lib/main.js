const { Cc, Ci, Cr, Cu } = require("chrome");

<<<<<<< HEAD
const Widget = require("widget").Widget;
const Self = require("self");
const URL = require("url");
const Runtime = require("runtime");
const Tabs = require("tabs");
const UUID = require("api-utils/uuid");
const File = require("file");
const Menuitems = require("menuitems");
const Prefs = require("preferences-service");
const Subprocess = require("subprocess");
const Environment = require('api-utils/environment').env;

=======
let Widget = require("widget").Widget;
let Self = require("self");
let URL = require("url");
let Runtime = require("runtime");
let Tabs = require("tabs");
let UUID = require("api-utils/uuid");
let File = require("file");
let Menuitems = require("menuitems");
let Prefs = require("preferences-service");
let ContextMenu = require("context-menu");
let Request = require('request').Request;
let Notifications = require("notifications");
const subprocess = require("subprocess");
>>>>>>> 3ffa116d
require("addon-page");

let currentProcess = null;

//Widget({
//  id: "r2d2b2g",
//  label: "r2d2b2g",
//  content: "r2d2b2g",
//  width: 50,
//  onClick: function() {
//    let addontab = require("addon-page");
//    Tabs.open({
//      url: Self.data.url("content/index.html"),
//      onReady: function(tab) {
//        let worker = tab.attach({
//          contentScriptFile: Self.data.url("content-script.js")
//        });
//        worker.on("message", function(data) {
//          switch(data) {
//            case "run":
//              run();
//              worker.postMessage("B2G was started!");
//              break;
//          }
//        });
//      }
//    });
//    return;
//
//  }
//});

function openHelperTab() {
  let url = Self.data.url("content/index.html");

  for each (var tab in Tabs) {
    if (tab.url == url) {
      tab.activate();
      return;
    }
  }

  Tabs.open({
    url: url,
    onReady: function(tab) {
      let worker = tab.attach({
        contentScriptFile: Self.data.url("content-script.js")
      });
      worker.on("message", function(data) {
        switch(data) {
          case "run":
            run();
            //worker.postMessage("B2G was started!");
            break;
        }
      });
    }
  });
}

if (Self.loadReason == "install") {
  openHelperTab();
}

function run(app) {
  let executables = {
    WINNT: "win32/b2g/b2g.exe",
    Darwin: "mac64/B2G.app/Contents/MacOS/b2g",
    Linux: "linux/b2g/b2g",
  };
  let url = Self.data.url(executables[Runtime.OS]);
  let path = URL.toFilename(url);

  let executable = Cc["@mozilla.org/file/local;1"].createInstance(Ci.nsIFile);
  executable.initWithPath(path);

  let args = [];

  let profile = URL.toFilename(Self.data.url("profile"));
  args.push("-profile", profile);

  if (Prefs.get("extensions.r2d2b2g.jsconsole", true)) {
    args.push("-jsconsole");
  }

  if (app != null) {
    args.push("--runapp", app);
  }

  let env = [];

  if (Runtime.OS == "Linux") {
    env.push("DISPLAY=" + Environment.DISPLAY);
  }

  if (currentProcess != null) {
    currentProcess.kill();
  }

  currentProcess = Subprocess.call({
    command: executable,
    arguments: args,
    environment: env,

    stdout: function(data) {
      dump(data);
    },

    stderr: function(data) {
      dump(data);
    },

    done: function(result) {
      console.log(executables[Runtime.OS] + " terminated with " + result.exitCode);
      currentProcess = null;
    },

  });

  // On Mac, tell the application to activate, as it opens in the background
  // by default.  This can race process instantiation, in which case osascript
  // instantiates the process itself (but without supplying necessary args),
  // so we do it in a timeout, which looks like it can be zero (i.e. simply
  // spinning the event loop resolves the race condition).  However, if we start
  // to see reports of B2G Desktop opening on Mac to an unusable state, or two
  // copies of B2G Desktop opening, then we may need to increase the timeout.
  if (Runtime.OS == "Darwin") {
    // Escape double quotes and escape characters for use in AppleScript.
    let path = executable.path.replace(/\\/g, "\\\\").replace(/"/g, '\\"');

    require("timer").setTimeout(
      function() {
        Subprocess.call({
          command: "/usr/bin/osascript",
          arguments: ["-e", 'tell application "' + path + '" to activate'],
        });
      },
      0
    );
  }

}

Menuitems.Menuitem({
  id: "launchB2G",
  menuid: "menu_ToolsPopup",
  insertbefore: "sanitizeSeparator",
  label: "B2G Desktop",
  onCommand: function() {
    run();
  },
});

/**
 * Installs the web page in the active tab as if it was an app.
 */
function installActiveTab() {
  let url = URL.URL(Tabs.activeTab.url);
  let origin = url.toString().substring(0, url.lastIndexOf(url.path));

  let manifestUrl = URL.URL(origin + "/" + "manifest.webapp");
  let webapp = {
    name: Tabs.activeTab.title.substring(0, 18) || url.host,
    description: Tabs.activeTab.title,
    default_locale: "en",
    launch_path: url.path
  };
  // Possible icon? 'http://www.google.com/s2/favicons?domain=' + url.host
  installManifest(manifestUrl, webapp, origin);
}

function installManifestUrl(manifestUrl) {
  Request({
    url: manifestUrl.toString(),
    onComplete: function (response) {
      if (response.status != 200) {
        Notifications.notify({
          title: "App Install Error",
          text: "Unexpected status code " + response.status
        });
        return
      }
      if (!response.json) {
        Notifications.notify({
          title: "App Install Error",
          text: "Expected JSON response"
        });
        console.error("Expected JSON response, got " + response.text);
        return;
      }
      if (!response.json.name || !response.json.description) {
        Notifications.notify({
          title: "App Install Error",
          text: "Missing mandatory property (name or description)"
        });
        return;
      }
      let contentType = response.headers["Content-Type"];
      if (contentType !== "application/x-web-app-manifest+json") {
        console.warn("Unexpected Content-Type " + contentType + ", but not a biggie");
      }

      installManifest(manifestUrl, response.json);
    }
  }).get();
}

function installManifest(manifestUrl, webapp, installOrigin) {
  let origin = manifestUrl.toString().replace(/([^\/])\/[^\/].*/, "$1");
  if (!installOrigin) {
    installOrigin = origin
  }

  let webappsDir = URL.toFilename(Self.data.url("profile/webapps"));
  let webappsFile = File.join(webappsDir, "webapps.json");
  let webapps = JSON.parse(File.read(webappsFile));

  // Extract numeric local IDs, sort in reverse order, and increment the first
  // (highest) one to generate a new local ID for the app.
  let id = ++[id for each ({ localId: id } in webapps)].sort(function(a, b) b - a)[0];

  // It's unclear what the key should be, but it needs to be a valid directory
  // name.  Gaia uses the names of the directories from which its apps are
  // provisioned, and we could use origins, but that isn't forward-compatible
  // with multiple apps per origin.  And DOMApplicationRegistry uses UUIDs,
  // so we do too.
  //let key = url.scheme + ";" + url.host + (url.port ? ";" + url.port : "");
  let key = UUID.uuid();

  // Write the manifest.webapp file to the key-specific subdirectory.

  let webappDir = File.join(webappsDir, key);
  File.mkpath(webappDir);
  let webappFile = File.join(webappDir, "manifest.webapp");

  File.open(webappFile, "w").writeAsync(JSON.stringify(webapp, null, 2) + "\n",
    function(error) {
      console.log(File.read(webappFile));
    }
  );

  // Update the webapps object and write it to the webapps.json file.

  webapps[key] = {
    origin: origin,
    installOrigin: installOrigin,
    receipt: null,
    installTime: 132333986000,
    manifestURL: manifestUrl.toString(),
    localId: id
  };

  File.open(webappsFile, "w").writeAsync(JSON.stringify(webapps, null, 2) + "\n",
    function(error) {
      console.log(JSON.stringify(webapps[key], null, 2));

      Notifications.notify({
        title: "Installed " + webapp.name
      });

      run(webapp.name);
    }
  );
}

ContextMenu.Item({
  label: "Install Manifest as B2G App",
  context: ContextMenu.SelectorContext("a"),
  contentScript: 'self.on("context", function (node) {' +
                 '  return /\\.webapp$/.test(node.href);' +
                 '});' +
                'self.on("click", function (node, data) {' +
                 '  self.postMessage(node.href)' +
                 '});',
  onMessage: function (manifestUrl) {
    installManifestUrl(manifestUrl);
  }
});

Menuitems.Menuitem({
  id: "hamB2GerHelper",
  menuid: "menu_ToolsPopup",
  insertbefore: "sanitizeSeparator",
  label: "B2G Desktop Helper",
  onCommand: function() {
    openHelperTab();
  },
});

Menuitems.Menuitem({
  id: "appifyPage",
  menuid: "menu_ToolsPopup",
  insertbefore: "sanitizeSeparator",
  label: "Install Page as App",
  onCommand: function() {
    installActiveTab();
  },
});<|MERGE_RESOLUTION|>--- conflicted
+++ resolved
@@ -1,6 +1,5 @@
 const { Cc, Ci, Cr, Cu } = require("chrome");
 
-<<<<<<< HEAD
 const Widget = require("widget").Widget;
 const Self = require("self");
 const URL = require("url");
@@ -12,22 +11,10 @@
 const Prefs = require("preferences-service");
 const Subprocess = require("subprocess");
 const Environment = require('api-utils/environment').env;
-
-=======
-let Widget = require("widget").Widget;
-let Self = require("self");
-let URL = require("url");
-let Runtime = require("runtime");
-let Tabs = require("tabs");
-let UUID = require("api-utils/uuid");
-let File = require("file");
-let Menuitems = require("menuitems");
-let Prefs = require("preferences-service");
-let ContextMenu = require("context-menu");
-let Request = require('request').Request;
-let Notifications = require("notifications");
-const subprocess = require("subprocess");
->>>>>>> 3ffa116d
+const ContextMenu = require("context-menu");
+const Request = require('request').Request;
+const Notifications = require("notifications");
+
 require("addon-page");
 
 let currentProcess = null;
