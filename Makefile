.PHONY: build clean profile prosthesis b2g appinfo locales run package test help

-include local.mk

SYS = $(shell uname -s)
ARCH = $(shell uname -m)
ifneq (,$(findstring MINGW32_,$(SYS)))
SYS = WINNT
endif

DOWNLOAD_CMD = wget -c

# The platform of the B2G build.
# Options include 'win32', 'mac64', 'linux64', and 'linux', and the default is
# the current platform.  The reliability of this option is unclear.  Setting it
# to 'mac64' on non-Mac is known to fail, because mozinstall doesn't know how to
# install from a DMG on a non-Mac platform.  But setting it to one of the Linux
# values on the other Linux platform works and is the main use case for it
# (i.e. to create the dual-binary Linux packages).
ifndef B2G_PLATFORM
  ifeq (WINNT, $(SYS))
    B2G_PLATFORM = win32
  else
  ifeq (Darwin, $(SYS))
    B2G_PLATFORM = mac64
  else
  ifeq (Linux, $(SYS))
    ifeq (x86_64, $(ARCH))
      B2G_PLATFORM = linux64
    else
      B2G_PLATFORM = linux
    endif
  endif
  endif
  endif
endif

# The type of the B2G build.  It can be "nightly", in which case you may set
# B2G_ID to the ID of the build (default: the most recent nightly build);
# or "specific", in which case you must set B2G_URL to the URL of the build.
B2G_TYPE ?= specific

# The ID of the nightly B2G build.
# Sometimes this is based on the latest stable nightly for Unagi according to
# https://releases.mozilla.com/b2g/promoted_to_stable/ (private URL).
# B2G_ID

# Use the current last known revision that sucessfully builds on Windows.
<<<<<<< HEAD
B2G_URL_BASE = https://ftp.mozilla.org/pub/mozilla.org/b2g/nightly/2013-09-16-04-02-05-mozilla-central/
=======
B2G_URL_BASE = http://ftp.mozilla.org/pub/mozilla.org/b2g/nightly/2013-09-16-04-02-05-mozilla-central/
>>>>>>> 1daf3baf

# Currently, all B2G builds are custom so we can optimize for code size and fix
# bugs in B2G or its nightly build environments (like 844047 and 815805).

# Platform-specific Defines
ifeq (win32, $(B2G_PLATFORM))
  # The URL of the specific B2G build.
  B2G_URL ?= $(B2G_URL_BASE)b2g-26.0a1.multi.win32.zip
  B2G_BIN_DIR = b2g
else
ifeq (mac64, $(B2G_PLATFORM))
  B2G_URL ?= $(B2G_URL_BASE)b2g-26.0a1.multi.mac64.dmg
  DOWNLOAD_CMD = /usr/bin/curl -O
  B2G_BIN_DIR = B2G.app/Contents/MacOS
else
ifeq (linux64, $(B2G_PLATFORM))
  B2G_URL ?= $(B2G_URL_BASE)b2g-26.0a1.multi.linux-x86_64.tar.bz2
  B2G_BIN_DIR = b2g
else
ifeq (linux, $(B2G_PLATFORM))
  B2G_URL ?= $(B2G_URL_BASE)b2g-26.0a1.multi.linux-i686.tar.bz2
  B2G_BIN_DIR = b2g
endif
endif
endif
endif

ifdef B2G_PLATFORM
  B2G_PLATFORM_ARG = --platform $(B2G_PLATFORM)
endif

ifdef B2G_TYPE
  B2G_TYPE_ARG = --type $(B2G_TYPE)
endif

ifdef B2G_ID
  B2G_ID_ARG = --id $(B2G_ID)
endif

ifdef B2G_URL
  B2G_URL_ARG = --url $(B2G_URL)
endif

ifdef BIN
  BIN_ARG = -b $(BIN)
endif

ifdef PROFILE
  PROFILE_ARG = --profiledir $(PROFILE)
endif

ifdef TEST
  TEST_ARG = -f $(TEST)
endif

unix_to_windows_path = \
  $(shell echo '$(1)' | sed 's/^\///' | sed 's/\//\\/g' | sed 's/^./\0:/')
# windows_to_unix_path = \
#   $(shell echo '$(1)' | sed 's/\\/\//g' | sed 's/://')

ifneq ($(strip $(LOCALES_FILE)),)
  export LOCALE_BASEDIR ?= $(PWD)/gaia-l10n

  # Gaia expects these to be Windows-style paths on Windows.
  ifeq (win32, $(B2G_PLATFORM))
    LOCALES_FILE := $(call unix_to_windows_path,$(LOCALES_FILE))
    LOCALE_BASEDIR := $(call unix_to_windows_path,$(LOCALE_BASEDIR))
  endif
endif

build: profile b2g appinfo

clean:
	rm -rf addon/data/$(B2G_PLATFORM)
	rm -rf addon/template
	rm -f gaia/build/custom-prefs.js
	rm -f gaia/build/custom-settings.json
	$(MAKE) -C gaia clean
	python build/make-b2g.py $(B2G_TYPE_ARG) $(B2G_PLATFORM_ARG) $(B2G_ID_ARG) $(B2G_URL_ARG) --clean

profile:
	cp build/override-prefs.js gaia/build/custom-prefs.js
	cp build/override-settings.json gaia/build/custom-settings.json
	NOFTU=1 GAIA_APP_SRCDIRS=apps $(MAKE) -C gaia
	DESKTOP=1 NOFTU=1 GAIA_APP_SRCDIRS=apps $(MAKE) -C gaia preferences
	python build/override-webapps.py
	cd gaia/tools/extensions/desktop-helper/ && zip -r ../../../profile/extensions/desktop-helper\@gaiamobile.org.xpi *
	cd gaia/tools/extensions/activities/ && zip -r ../../../profile/extensions/activities\@gaiamobile.org.xpi *
	rm -rf gaia/profile/startupCache gaia/profile/places.* gaia/profile/permissions.sqlite gaia/profile/defaults
	zip -d gaia/profile/webapps/keyboard.gaiamobile.org/application.zip js/imes/latin/dictionaries/*
	rm -rf addon/template
	mkdir -p addon/template
	mv gaia/profile addon/template/
	cp addon-sdk/app-extension/bootstrap.js addon/template/
	cp addon-sdk/app-extension/install.rdf addon/template/
	mkdir -p addon/template/profile/extensions
	cd prosthesis && zip -r b2g-prosthesis\@mozilla.org.xpi content components defaults locale modules chrome.manifest install.rdf
	mv prosthesis/b2g-prosthesis@mozilla.org.xpi addon/template/profile/extensions

# The 'prosthesis' target was folded into the 'profile' target, so it is just
# an alias to that target now.
prosthesis: profile

appinfo: profile b2g
	python build/make-appinfo.py --gecko addon/data/$(B2G_PLATFORM)/$(B2G_BIN_DIR)/ --gaia gaia/ --data addon/data/

b2g:
	python build/make-b2g.py $(B2G_TYPE_ARG) $(B2G_PLATFORM_ARG) $(B2G_ID_ARG) $(B2G_URL_ARG)
	rm -rf addon/data/$(B2G_PLATFORM)/$(B2G_BIN_DIR)/gaia

locales:
	python build/make-locales.py

run:
	cd addon-sdk && . bin/activate && cd ../addon && cfx run --templatedir template/ $(BIN_ARG) $(PROFILE_ARG)

package:
	cd addon-sdk && . bin/activate && cd ../addon && cfx xpi --templatedir template/ --strip-sdk

test:
	cd addon-sdk && . bin/activate && cd ../addon && cfx test --verbose --templatedir template/ $(BIN_ARG) $(TEST_ARG) $(PROFILE_ARG)

help:
	@echo 'Targets:'
	@echo "  build: [default] build, download, install everything;\n"\
	"         combines the profile, appinfo and b2g make targets"
	@echo '  clean: remove files created during the build process'
	@echo '  profile: make the Gaia profile and its prosthesis addon'
	@echo '  appinfo: create a static json file describing the gecko and gaia version we are shipping in the addon'
	@echo '  b2g: download and install B2G'
	@echo '  locales: pull/update l10n repositories for specified locales'
	@echo '  run: start Firefox with the addon installed into a new profile'
	@echo '  package: package the addon into a XPI'
	@echo '  test: run automated tests'
	@echo '  help: show this message'<|MERGE_RESOLUTION|>--- conflicted
+++ resolved
@@ -45,12 +45,8 @@
 # https://releases.mozilla.com/b2g/promoted_to_stable/ (private URL).
 # B2G_ID
 
-# Use the current last known revision that sucessfully builds on Windows.
-<<<<<<< HEAD
+# Use the current last known revision that successfully builds on Windows.
 B2G_URL_BASE = https://ftp.mozilla.org/pub/mozilla.org/b2g/nightly/2013-09-16-04-02-05-mozilla-central/
-=======
-B2G_URL_BASE = http://ftp.mozilla.org/pub/mozilla.org/b2g/nightly/2013-09-16-04-02-05-mozilla-central/
->>>>>>> 1daf3baf
 
 # Currently, all B2G builds are custom so we can optimize for code size and fix
 # bugs in B2G or its nightly build environments (like 844047 and 815805).
