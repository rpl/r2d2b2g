--- conflicted
+++ resolved
@@ -83,11 +83,7 @@
       filter(function (appId) !Simulator.apps[appId].deleted);
 
     if (activeAppIds.length > 0) {
-<<<<<<< HEAD
-      if (Services.vc.compare(lastVersion, "4.0pre5dev") < 0) {
-=======
       if (Services.vc.compare(lastVersion, "4.0pre7dev") < 0) {
->>>>>>> 103cef47
         ensureXkeysValid();
       }
       if (Services.vc.compare(lastVersion, "3.0pre5") < 0) {
